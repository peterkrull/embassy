/// STM32H50 series flash impl. See RM0492
use core::{
    ptr::write_volatile,
    sync::atomic::{fence, Ordering},
};

use cortex_m::interrupt;
use pac::flash::regs::Nssr;
use pac::flash::vals::Bksel;

use super::{Error, FlashBank, FlashRegion, FlashSector, FLASH_REGIONS, WRITE_SIZE};
use crate::pac;

pub(crate) const fn is_default_layout() -> bool {
    true
}

pub(crate) const fn get_flash_regions() -> &'static [&'static FlashRegion] {
    &FLASH_REGIONS
}

pub(crate) unsafe fn lock() {
    pac::FLASH.nscr().modify(|w| w.set_lock(true));
}

pub(crate) unsafe fn unlock() {
    while busy() {}

    if pac::FLASH.nscr().read().lock() {
        pac::FLASH.nskeyr().write_value(0x4567_0123);
        pac::FLASH.nskeyr().write_value(0xCDEF_89AB);
    }
}

pub(crate) unsafe fn enable_blocking_write() {
    assert_eq!(0, WRITE_SIZE % 4);
    pac::FLASH.nscr().write(|w| w.set_pg(true));
}

pub(crate) unsafe fn disable_blocking_write() {
    pac::FLASH.nscr().write(|w| w.set_pg(false));
}

pub(crate) unsafe fn blocking_write(start_address: u32, buf: &[u8; WRITE_SIZE]) -> Result<(), Error> {
    let mut address = start_address;
    for val in buf.chunks(4) {
        write_volatile(address as *mut u32, u32::from_le_bytes(val.try_into().unwrap()));
        address += val.len() as u32;

        // prevents parallelism errors
        fence(Ordering::SeqCst);
    }

    wait_ready_blocking()
}

pub(crate) unsafe fn blocking_erase_sector(sector: &FlashSector) -> Result<(), Error> {
    assert!(sector.index_in_bank < 8);

    while busy() {}

    interrupt::free(|_| {
        pac::FLASH.nscr().modify(|w| {
<<<<<<< HEAD
            w.set_bksel(match sector.bank {
                FlashBank::Bank1 => Bksel::BANK1,
                FlashBank::Bank2 => Bksel::BANK2,
=======
            // BKSEL ignores SWAP_BANK, so we must take it into account here
            w.set_bksel(match (sector.bank, banks_swapped()) {
                (FlashBank::Bank1, false) => Bksel::BANK1,
                (FlashBank::Bank2, true) => Bksel::BANK1,
                (FlashBank::Bank2, false) => Bksel::BANK2,
                (FlashBank::Bank1, true) => Bksel::BANK2,
>>>>>>> e38f1011
            });
            w.set_snb(sector.index_in_bank);
            w.set_ser(true);
            w.set_strt(true);
        })
    });

    let ret = wait_ready_blocking();
    pac::FLASH.nscr().modify(|w| w.set_ser(false));
    ret
}

pub(crate) unsafe fn wait_ready_blocking() -> Result<(), Error> {
    loop {
        let sr = pac::FLASH.nssr().read();

        if !sr_busy(sr) {
            if sr.wrperr() {
                return Err(Error::Protected);
            }
            if sr.pgserr() {
                return Err(Error::Seq);
            }
            if sr.strberr() {
                // writing several times to the same byte in the write buffer
                return Err(Error::Prog);
            }
            if sr.incerr() {
                // attempting write operation before completion of previous
                // write operation
                return Err(Error::Seq);
            }

            return Ok(());
        }
    }
}

pub(crate) unsafe fn clear_all_err() {
    pac::FLASH.nsccr().modify(|w| {
        w.set_clr_wrperr(true);
        w.set_clr_pgserr(true);
        w.set_clr_strberr(true);
        w.set_clr_incerr(true);
    })
}

/// Get the current SWAP_BANK option.
///
/// This value is only loaded on system or power-on reset. `perform_bank_swap()`
/// will not reflect here.
pub fn banks_swapped() -> bool {
    pac::FLASH.optcr().read().swap_bank()
}

/// Logical, persistent swap of flash banks 1 and 2.
///
/// This allows the application to write a new firmware blob into bank 2, then
/// swap the banks and perform a reset, loading the new firmware.
///
/// Swap does not take effect until system or power-on reset.
///
/// PLEASE READ THE REFERENCE MANUAL - there are nuances to this feature. For
/// instance, erase commands and interrupt enables which take a flash bank as a
/// parameter ignore the swap!
pub fn perform_bank_swap() {
    while busy() {}

    unsafe {
        clear_all_err();
    }

    // unlock OPTLOCK
    pac::FLASH.optkeyr().write(|w| *w = 0x0819_2A3B);
    pac::FLASH.optkeyr().write(|w| *w = 0x4C5D_6E7F);
    while pac::FLASH.optcr().read().optlock() {}

    // toggle SWAP_BANK option
    pac::FLASH.optsr_prg().modify(|w| w.set_swap_bank(!banks_swapped()));

    // load option bytes
    pac::FLASH.optcr().modify(|w| w.set_optstrt(true));
    while pac::FLASH.optcr().read().optstrt() {}

    // re-lock OPTLOCK
    pac::FLASH.optcr().modify(|w| w.set_optlock(true));
}

fn sr_busy(sr: Nssr) -> bool {
    // Note: RM0492 sometimes incorrectly refers to WBNE as NSWBNE
    sr.bsy() || sr.dbne() || sr.wbne()
}

fn busy() -> bool {
    let sr = pac::FLASH.nssr().read();
    sr_busy(sr)
}<|MERGE_RESOLUTION|>--- conflicted
+++ resolved
@@ -61,18 +61,12 @@
 
     interrupt::free(|_| {
         pac::FLASH.nscr().modify(|w| {
-<<<<<<< HEAD
-            w.set_bksel(match sector.bank {
-                FlashBank::Bank1 => Bksel::BANK1,
-                FlashBank::Bank2 => Bksel::BANK2,
-=======
             // BKSEL ignores SWAP_BANK, so we must take it into account here
             w.set_bksel(match (sector.bank, banks_swapped()) {
                 (FlashBank::Bank1, false) => Bksel::BANK1,
                 (FlashBank::Bank2, true) => Bksel::BANK1,
                 (FlashBank::Bank2, false) => Bksel::BANK2,
                 (FlashBank::Bank1, true) => Bksel::BANK2,
->>>>>>> e38f1011
             });
             w.set_snb(sector.index_in_bank);
             w.set_ser(true);
