[package]
edition = "2021"
name = "embassy-rp-examples"
version = "0.1.0"


[dependencies]
embassy-sync = { version = "0.1.0", path = "../../embassy-sync", features = ["defmt"] }
embassy-executor = { version = "0.1.0", path = "../../embassy-executor", features = ["defmt", "integrated-timers"] }
embassy-time = { version = "0.1.0", path = "../../embassy-time", features = ["defmt", "defmt-timestamp-uptime"] }
embassy-rp = { version = "0.1.0", path = "../../embassy-rp", features = ["defmt", "unstable-traits", "nightly", "unstable-pac", "time-driver"] }
embassy-usb = { version = "0.1.0", path = "../../embassy-usb", features = ["defmt"] }
embassy-net = { version = "0.1.0", path = "../../embassy-net", features = ["defmt", "nightly", "tcp", "dhcpv4", "medium-ethernet", "pool-16"] }
<<<<<<< HEAD
embassy-usb-ncm = { version = "0.1.0", path = "../../embassy-usb-ncm", features = ["defmt"] }
=======
>>>>>>> 77ece3f9
embassy-futures = { version = "0.1.0", path = "../../embassy-futures" }

defmt = "0.3"
defmt-rtt = "0.3"

cortex-m = { version = "0.7.6", features = ["critical-section-single-core"] }
cortex-m-rt = "0.7.0"
panic-probe = { version = "0.3", features = ["print-defmt"] }
futures = { version = "0.3.17", default-features = false, features = ["async-await", "cfg-target-has-atomic", "unstable"] }
display-interface-spi = "0.4.1"
embedded-graphics = "0.7.1"
st7789 = "0.6.1"
display-interface = "0.4.1"
byte-slice-cast = { version = "1.2.0", default-features = false }

embedded-hal-1 = { package = "embedded-hal", version = "1.0.0-alpha.8" }
embedded-hal-async = { version = "0.1.0-alpha.1" }
embedded-io = { version = "0.3.0", features = ["async", "defmt"] }
static_cell = "1.0.0"<|MERGE_RESOLUTION|>--- conflicted
+++ resolved
@@ -11,10 +11,6 @@
 embassy-rp = { version = "0.1.0", path = "../../embassy-rp", features = ["defmt", "unstable-traits", "nightly", "unstable-pac", "time-driver"] }
 embassy-usb = { version = "0.1.0", path = "../../embassy-usb", features = ["defmt"] }
 embassy-net = { version = "0.1.0", path = "../../embassy-net", features = ["defmt", "nightly", "tcp", "dhcpv4", "medium-ethernet", "pool-16"] }
-<<<<<<< HEAD
-embassy-usb-ncm = { version = "0.1.0", path = "../../embassy-usb-ncm", features = ["defmt"] }
-=======
->>>>>>> 77ece3f9
 embassy-futures = { version = "0.1.0", path = "../../embassy-futures" }
 
 defmt = "0.3"
